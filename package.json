--- conflicted
+++ resolved
@@ -7,12 +7,8 @@
     "example": "example"
   },
   "scripts": {
-<<<<<<< HEAD
+    "start": "grunt; ruby -run -e httpd . -p 8080",
     "test": "grunt test"
-=======
-    "start": "grunt; ruby -run -e httpd . -p 8080",
-    "test": "echo No tests yet!"
->>>>>>> df639b14
   },
   "repository": {
     "type": "git",
